--- conflicted
+++ resolved
@@ -21,9 +21,10 @@
 import os
 
 from cloudinit import log as logging
-from cloudinit import net
 from cloudinit import sources
 from cloudinit import util
+
+from cloudinit.net import eni
 
 from cloudinit.sources.helpers import openstack
 
@@ -52,6 +53,7 @@
         self._network_config = None
         self.network_json = None
         self.network_eni = None
+        self.known_macs = None
         self.files = {}
 
     def __str__(self):
@@ -109,12 +111,8 @@
         # 'injected files' and apply legacy ENI network format.
         prev_iid = get_previous_iid(self.paths)
         cur_iid = md['instance-id']
-<<<<<<< HEAD
-        if prev_iid != cur_iid and \
-           self.dsmode == "local" and not skip_first_boot:
-=======
-        if prev_iid != cur_iid and self.dsmode == sources.DSMODE_PASS:
->>>>>>> bc9bd58d
+        if (prev_iid != cur_iid and self.dsmode == sources.DSMODE_PASS
+                and not skip_first_boot):
             on_first_boot(results, distro=self.distro)
             LOG.debug("%s: not claiming datasource, dsmode=%s", self,
                       self.dsmode)
@@ -150,18 +148,14 @@
     def network_config(self):
         if self._network_config is None:
             if self.network_json is not None:
-<<<<<<< HEAD
+                LOG.debug("network config provided via network_json")
                 self._network_config = openstack.convert_net_json(
-                    self.network_json)
-=======
-                LOG.debug("network config provided via network_json")
-                self._network_config = convert_network_data(self.network_json)
+                    self.network_json, known_macs=self.known_macs)
             elif self.network_eni is not None:
-                self._network_config = net.convert_eni_data(self.network_eni)
+                self._network_config = eni.convert_eni_data(self.network_eni)
                 LOG.debug("network config provided via converted eni data")
             else:
                 LOG.debug("no network configuration available")
->>>>>>> bc9bd58d
         return self._network_config
 
 
@@ -263,159 +257,12 @@
     return devices
 
 
-<<<<<<< HEAD
+# Legacy: Must be present in case we load an old pkl object
+DataSourceConfigDriveNet = DataSourceConfigDrive
+
 # Used to match classes to dependencies
 datasources = [
-    (DataSourceConfigDrive, (sources.DEP_FILESYSTEM, )),
-    (DataSourceConfigDriveNet, (sources.DEP_FILESYSTEM, sources.DEP_NETWORK)),
-=======
-# Convert OpenStack ConfigDrive NetworkData json to network_config yaml
-def convert_network_data(network_json=None, known_macs=None):
-    """Return a dictionary of network_config by parsing provided
-       OpenStack ConfigDrive NetworkData json format
-
-    OpenStack network_data.json provides a 3 element dictionary
-      - "links" (links are network devices, physical or virtual)
-      - "networks" (networks are ip network configurations for one or more
-                    links)
-      -  services (non-ip services, like dns)
-
-    networks and links are combined via network items referencing specific
-    links via a 'link_id' which maps to a links 'id' field.
-
-    To convert this format to network_config yaml, we first iterate over the
-    links and then walk the network list to determine if any of the networks
-    utilize the current link; if so we generate a subnet entry for the device
-
-    We also need to map network_data.json fields to network_config fields. For
-    example, the network_data links 'id' field is equivalent to network_config
-    'name' field for devices.  We apply more of this mapping to the various
-    link types that we encounter.
-
-    There are additional fields that are populated in the network_data.json
-    from OpenStack that are not relevant to network_config yaml, so we
-    enumerate a dictionary of valid keys for network_yaml and apply filtering
-    to drop these superflous keys from the network_config yaml.
-    """
-    if network_json is None:
-        return None
-
-    # dict of network_config key for filtering network_json
-    valid_keys = {
-        'physical': [
-            'name',
-            'type',
-            'mac_address',
-            'subnets',
-            'params',
-            'mtu',
-        ],
-        'subnet': [
-            'type',
-            'address',
-            'netmask',
-            'broadcast',
-            'metric',
-            'gateway',
-            'pointopoint',
-            'scope',
-            'dns_nameservers',
-            'dns_search',
-            'routes',
-        ],
-    }
-
-    links = network_json.get('links', [])
-    networks = network_json.get('networks', [])
-    services = network_json.get('services', [])
-
-    config = []
-    for link in links:
-        subnets = []
-        cfg = {k: v for k, v in link.items()
-               if k in valid_keys['physical']}
-        # 'name' is not in openstack spec yet, but we will support it if it is
-        # present.  The 'id' in the spec is currently implemented as the host
-        # nic's name, meaning something like 'tap-adfasdffd'.  We do not want
-        # to name guest devices with such ugly names.
-        if 'name' in link:
-            cfg['name'] = link['name']
-
-        for network in [n for n in networks
-                        if n['link'] == link['id']]:
-            subnet = {k: v for k, v in network.items()
-                      if k in valid_keys['subnet']}
-            if 'dhcp' in network['type']:
-                t = 'dhcp6' if network['type'].startswith('ipv6') else 'dhcp4'
-                subnet.update({
-                    'type': t,
-                })
-            else:
-                subnet.update({
-                    'type': 'static',
-                    'address': network.get('ip_address'),
-                })
-            subnets.append(subnet)
-        cfg.update({'subnets': subnets})
-        if link['type'] in ['ethernet', 'vif', 'ovs', 'phy', 'bridge']:
-            cfg.update({
-                'type': 'physical',
-                'mac_address': link['ethernet_mac_address']})
-        elif link['type'] in ['bond']:
-            params = {}
-            for k, v in link.items():
-                if k == 'bond_links':
-                    continue
-                elif k.startswith('bond'):
-                    params.update({k: v})
-            cfg.update({
-                'bond_interfaces': copy.deepcopy(link['bond_links']),
-                'params': params,
-            })
-        elif link['type'] in ['vlan']:
-            cfg.update({
-                'name': "%s.%s" % (link['vlan_link'],
-                                   link['vlan_id']),
-                'vlan_link': link['vlan_link'],
-                'vlan_id': link['vlan_id'],
-                'mac_address': link['vlan_mac_address'],
-            })
-        else:
-            raise ValueError(
-                'Unknown network_data link type: %s' % link['type'])
-
-        config.append(cfg)
-
-    need_names = [d for d in config
-                  if d.get('type') == 'physical' and 'name' not in d]
-
-    if need_names:
-        if known_macs is None:
-            known_macs = net.get_interfaces_by_mac()
-
-        for d in need_names:
-            mac = d.get('mac_address')
-            if not mac:
-                raise ValueError("No mac_address or name entry for %s" % d)
-            if mac not in known_macs:
-                raise ValueError("Unable to find a system nic for %s" % d)
-            d['name'] = known_macs[mac]
-
-    for service in services:
-        cfg = service
-        cfg.update({'type': 'nameserver'})
-        config.append(cfg)
-
-    return {'version': 1, 'config': config}
-
-
-# Legacy: Must be present in case we load an old pkl object
-DataSourceConfigDriveNet = DataSourceConfigDrive
-
-# Used to match classes to dependencies
-datasources = [
-    (DataSourceConfigDrive, (sources.DEP_FILESYSTEM, )),
->>>>>>> bc9bd58d
+    (DataSourceConfigDrive, (sources.DEP_FILESYSTEM,)),
 ]
 
 
