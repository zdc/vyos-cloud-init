--- conflicted
+++ resolved
@@ -45,16 +45,25 @@
     return None
 
 
+def is_gitdir(path):
+    # Return boolean indicating if path is a git tree.
+    git_meta = os.path.join(path, '.git')
+    if os.path.isdir(git_meta):
+        return True
+    if os.path.exists(git_meta):
+        # in a git worktree, .git is a file with 'gitdir: x'
+        with open(git_meta, "rb") as fp:
+            if b'gitdir:' in fp.read():
+                return True
+    return False
+
+
 use_long = '--long' in sys.argv or os.environ.get('CI_RV_LONG')
 use_tags = '--tags' in sys.argv or os.environ.get('CI_RV_TAGS')
 output_json = '--json' in sys.argv
 
 src_version = ci_version.version_string()
 version_long = None
-<<<<<<< HEAD
-version = src_version
-version_long = None
-=======
 
 # If we're performing CI for a new release branch (which our tooling creates
 # with an "upstream/" prefix), then we don't want to enforce strict version
@@ -88,7 +97,6 @@
 else:
     version = src_version
     version_long = None
->>>>>>> 13e82554
 
 # version is X.Y.Z[+xxx.gHASH]
 # version_long is None or X.Y.Z-xxx-gHASH
