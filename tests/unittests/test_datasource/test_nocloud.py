from cloudinit import helpers
from cloudinit.sources import DataSourceNoCloud
from cloudinit import util
from ..helpers import TestCase, populate_dir, mock, ExitStack

import os
import shutil
import tempfile
<<<<<<< HEAD
import unittest
import yaml

try:
    from unittest import mock
except ImportError:
    import mock
try:
    from contextlib import ExitStack
except ImportError:
    from contextlib2 import ExitStack
=======
>>>>>>> 880d9fc2


class TestNoCloudDataSource(TestCase):

    def setUp(self):
        super(TestNoCloudDataSource, self).setUp()
        self.tmp = tempfile.mkdtemp()
        self.addCleanup(shutil.rmtree, self.tmp)
        self.paths = helpers.Paths({'cloud_dir': self.tmp})

        self.cmdline = "root=TESTCMDLINE"

        self.mocks = ExitStack()
        self.addCleanup(self.mocks.close)

        self.mocks.enter_context(
            mock.patch.object(util, 'get_cmdline', return_value=self.cmdline))

    def test_nocloud_seed_dir(self):
        md = {'instance-id': 'IID', 'dsmode': 'local'}
        ud = b"USER_DATA_HERE"
        populate_dir(os.path.join(self.paths.seed_dir, "nocloud"),
                     {'user-data': ud, 'meta-data': yaml.safe_dump(md)})

        sys_cfg = {
            'datasource': {'NoCloud': {'fs_label': None}}
        }

        ds = DataSourceNoCloud.DataSourceNoCloud

        dsrc = ds(sys_cfg=sys_cfg, distro=None, paths=self.paths)
        ret = dsrc.get_data()
        self.assertEqual(dsrc.userdata_raw, ud)
        self.assertEqual(dsrc.metadata, md)
        self.assertTrue(ret)

    def test_fs_label(self):
        # find_devs_with should not be called ff fs_label is None
        ds = DataSourceNoCloud.DataSourceNoCloud

        class PsuedoException(Exception):
            pass

        def my_find_devs_with(*args, **kwargs):
            raise PsuedoException

        self.mocks.enter_context(
            mock.patch.object(util, 'find_devs_with',
                              side_effect=PsuedoException))

        # by default, NoCloud should search for filesystems by label
        sys_cfg = {'datasource': {'NoCloud': {}}}
        dsrc = ds(sys_cfg=sys_cfg, distro=None, paths=self.paths)
        self.assertRaises(PsuedoException, dsrc.get_data)

        # but disabling searching should just end up with None found
        sys_cfg = {'datasource': {'NoCloud': {'fs_label': None}}}
        dsrc = ds(sys_cfg=sys_cfg, distro=None, paths=self.paths)
        ret = dsrc.get_data()
        self.assertFalse(ret)

    def test_no_datasource_expected(self):
        # no source should be found if no cmdline, config, and fs_label=None
        sys_cfg = {'datasource': {'NoCloud': {'fs_label': None}}}

        ds = DataSourceNoCloud.DataSourceNoCloud
        dsrc = ds(sys_cfg=sys_cfg, distro=None, paths=self.paths)
        self.assertFalse(dsrc.get_data())

    def test_seed_in_config(self):
        ds = DataSourceNoCloud.DataSourceNoCloud

        data = {
            'fs_label': None,
            'meta-data': yaml.safe_dump({'instance-id': 'IID'}),
            'user-data': b"USER_DATA_RAW",
        }

        sys_cfg = {'datasource': {'NoCloud': data}}
        dsrc = ds(sys_cfg=sys_cfg, distro=None, paths=self.paths)
        ret = dsrc.get_data()
        self.assertEqual(dsrc.userdata_raw, b"USER_DATA_RAW")
        self.assertEqual(dsrc.metadata.get('instance-id'), 'IID')
        self.assertTrue(ret)

    def test_nocloud_seed_with_vendordata(self):
        md = {'instance-id': 'IID', 'dsmode': 'local'}
        ud = b"USER_DATA_HERE"
        vd = b"THIS IS MY VENDOR_DATA"

        populate_dir(os.path.join(self.paths.seed_dir, "nocloud"),
                     {'user-data': ud, 'meta-data': yaml.safe_dump(md),
                      'vendor-data': vd})

        sys_cfg = {
            'datasource': {'NoCloud': {'fs_label': None}}
        }

        ds = DataSourceNoCloud.DataSourceNoCloud

        dsrc = ds(sys_cfg=sys_cfg, distro=None, paths=self.paths)
        ret = dsrc.get_data()
        self.assertEqual(dsrc.userdata_raw, ud)
        self.assertEqual(dsrc.metadata, md)
        self.assertEqual(dsrc.vendordata_raw, vd)
        self.assertTrue(ret)

    def test_nocloud_no_vendordata(self):
        populate_dir(os.path.join(self.paths.seed_dir, "nocloud"),
                     {'user-data': b"ud", 'meta-data': "instance-id: IID\n"})

        sys_cfg = {'datasource': {'NoCloud': {'fs_label': None}}}

        ds = DataSourceNoCloud.DataSourceNoCloud

        dsrc = ds(sys_cfg=sys_cfg, distro=None, paths=self.paths)
        ret = dsrc.get_data()
        self.assertEqual(dsrc.userdata_raw, b"ud")
        self.assertFalse(dsrc.vendordata)
        self.assertTrue(ret)


class TestParseCommandLineData(TestCase):

    def test_parse_cmdline_data_valid(self):
        ds_id = "ds=nocloud"
        pairs = (
            ("root=/dev/sda1 %(ds_id)s", {}),
            ("%(ds_id)s; root=/dev/foo", {}),
            ("%(ds_id)s", {}),
            ("%(ds_id)s;", {}),
            ("%(ds_id)s;s=SEED", {'seedfrom': 'SEED'}),
            ("%(ds_id)s;seedfrom=SEED;local-hostname=xhost",
             {'seedfrom': 'SEED', 'local-hostname': 'xhost'}),
            ("%(ds_id)s;h=xhost",
             {'local-hostname': 'xhost'}),
            ("%(ds_id)s;h=xhost;i=IID",
             {'local-hostname': 'xhost', 'instance-id': 'IID'}),
        )

        for (fmt, expected) in pairs:
            fill = {}
            cmdline = fmt % {'ds_id': ds_id}
            ret = DataSourceNoCloud.parse_cmdline_data(ds_id=ds_id, fill=fill,
                                                       cmdline=cmdline)
            self.assertEqual(expected, fill)
            self.assertTrue(ret)

    def test_parse_cmdline_data_none(self):
        ds_id = "ds=foo"
        cmdlines = (
            "root=/dev/sda1 ro",
            "console=/dev/ttyS0 root=/dev/foo",
            "",
            "ds=foocloud",
            "ds=foo-net",
            "ds=nocloud;s=SEED",
        )

        for cmdline in cmdlines:
            fill = {}
            ret = DataSourceNoCloud.parse_cmdline_data(ds_id=ds_id, fill=fill,
                                                       cmdline=cmdline)
            self.assertEqual(fill, {})
            self.assertFalse(ret)


# vi: ts=4 expandtab<|MERGE_RESOLUTION|>--- conflicted
+++ resolved
@@ -6,20 +6,6 @@
 import os
 import shutil
 import tempfile
-<<<<<<< HEAD
-import unittest
-import yaml
-
-try:
-    from unittest import mock
-except ImportError:
-    import mock
-try:
-    from contextlib import ExitStack
-except ImportError:
-    from contextlib2 import ExitStack
-=======
->>>>>>> 880d9fc2
 
 
 class TestNoCloudDataSource(TestCase):
